'use strict';

/*
 * Copyright (c) 2013-2015 node-coap contributors.
 *
 * node-coap is licensed under an MIT +no-false-attribs license.
 * All rights not explicitly granted in the MIT license are reserved.
 * See the included LICENSE file for more details.
 */

var util            = require('util')
  , events          = require('events')
  , dgram           = require('dgram')
  , parse           = require('coap-packet').parse
  , generate        = require('coap-packet').generate
  , IncomingMessage = require('./incoming_message')
  , OutgoingMessage = require('./outgoing_message')
  , ObserveStream   = require('./observe_read_stream')
  , RetrySend       = require('./retry_send')
  , parseBlock2     = require('./helpers').parseBlock2
  , createBlock2    = require('./helpers').createBlock2
  , getOption       = require('./helpers').getOption
  , removeOption       = require('./helpers').removeOption
  , simplifyPacketForPrint = require('./helpers').simplifyPacketForPrint
  , maxToken        = Math.pow(2, 32)
  , maxMessageId    = Math.pow(2, 16)
  , pf              = require('./polyfill')
  , hasDNSbug       = true
  , SegmentedTransmission = require("./segmentation").SegmentedTransmission
  , parseBlockOption = require("./block").parseBlockOption

;(function () {
  var major = parseInt(process.version.match(/^v([^.]+).*$/)[1])

  if (major >= 4) {
    hasDNSbug = false
  }
})()

function Agent(opts) {
  if (!(this instanceof Agent))
    return new Agent(opts)

  if (!opts)
    opts = {}

  if (!opts.type)
    opts.type = 'udp4'

  if (opts.socket) {
    opts.type = opts.socket.type
    delete opts.port
  }

  this._opts = opts

  this._init(opts.socket)
}

util.inherits(Agent, events.EventEmitter)

Agent.prototype._init = function initSock(socket) {
  
  this._closing = false;
  
  if (this._sock) {
    return
  }

  var that = this
  this._sock = socket || dgram.createSocket(this._opts.type)
  this._sock.on('message', function(msg, rsinfo) {
    var packet
      , message
      , outSocket
    try {
      packet = parse(msg)
    } catch(err) {
      return
    }

    if (packet.code[0] === '0' && packet.code !== '0.00') {
      // ignore this packet since it's not a response.
      return
    }

    outSocket = that._sock.address();
    that._handle(msg, rsinfo, outSocket)
  })

  if(this._opts.port) {
    this._sock.bind( this._opts.port );
  }

  this._sock.on('error', function(err) {
    // we are skipping DNS errors
    if(!hasDNSbug || err.code !== 'ENOTFOUND')
      that.emit('error', err)
  })

  this._msgIdToReq = {}
  this._tkToReq = {}

  this._lastToken = Math.floor(Math.random() * (maxToken - 1))
  this._lastMessageId = Math.floor(Math.random() * (maxMessageId - 1))
  
  this._msgInFlight = 0
  this._requests = 0
}

Agent.prototype._cleanUp = function cleanUp() {
  if (--this._requests !== 0)
    return

  if (!this._opts.socket)
    this._closing = true

  if (this._msgInFlight !== 0)
    return

  this._doClose()
}

Agent.prototype._doClose = function() {
  for (var k in this._msgIdToReq)
    this._msgIdToReq[k].sender.reset()

  if (this._opts.socket)
    return

  this._sock.close()
  this._sock = null
}

Agent.prototype._handle = function handle(msg, rsinfo, outSocket) {
  var packet = parse(msg)
    , buf
    , response
    , that = this
    , req = this._msgIdToReq[packet.messageId]
    , ackSent = function(err) {
        if (err && req)
          req.emit('error', err)

        that._msgInFlight--
        if (that._closing && that._msgInFlight === 0) {
          that._doClose()
        }
      }
  if (!req) {
    if (packet.token && packet.token.length === 4) {
      req = this._tkToReq[packet.token.readUInt32BE(0)]
    }

    if ((packet.ack || packet.reset) && !req) {
      // Nothing to do on unknown or duplicate ACK/RST packet
      return
    }

    if (!req) {
      buf = generate({
          code: '0.00'
        , reset: true
        , messageId: packet.messageId
      })

      this._msgInFlight++
      this._sock.send(buf, 0, buf.length, rsinfo.port, rsinfo.address, ackSent)
      return
    }
  }

  if (packet.confirmable) {
    buf = generate({
        code: '0.00'
      , ack: true
      , messageId: packet.messageId
    })

    this._msgInFlight++
    this._sock.send(buf, 0, buf.length, rsinfo.port, rsinfo.address, ackSent)
  }

  if (packet.code != '0.00' && (req._packet.token.length != packet.token.length || pf.compareBuffers(req._packet.token, packet.token) != 0)) {
    // The tokens don't match, ignore the message since it is a malformed response
    return
  }

  var block1Buff = getOption(packet.options, 'Block1');
  var block1;
  if(block1Buff) {
    block1 = parseBlockOption(block1Buff);
    // check for error
    if (!block1) {
      req.sender.reset()
      return req.emit('error', new Error('Failed to parse block1'))
    }
  }

  req.sender.reset()

  if(block1 && packet.ack) {
    // var initialRequest = this._msgIdToReq[packet.messageId];
    //If the client takes too long to respond then the retry sender will send
    // another packet with the previous messageId, which we've already removed.
    var segmentedSender = req.segmentedSender;
    if(segmentedSender) {

      //If there's more to send/receive, then carry on!
      if(segmentedSender.remaining() > 0) {
        if(segmentedSender.isCorrectACK(packet, block1)) {
          delete this._msgIdToReq[req._packet.messageId]
          req._packet.messageId = that._nextMessageId()
          this._msgIdToReq[req._packet.messageId] = req
          segmentedSender.receiveACK(packet, block1)
        } else {
          segmentedSender.resendPreviousPacket();
        }
        return;
      } else {
        // console.log("Packet received done");
        removeOption(req._packet.options, "Block1");
        delete req.segmentedSender;
      }
    }
  }

  if (!packet.confirmable && !req.multicast) {
    delete this._msgIdToReq[packet.messageId]
  }

  // Drop empty messages (ACKs), but process RST
  if (packet.code == '0.00' && !packet.reset)
    return

  var block2Buff = getOption(packet.options, 'Block2')
  var block2
  // if we got blockwise (2) response
  if (block2Buff) {
    block2 = parseBlock2(block2Buff)
    // check for error
    if (!block2) {
      req.sender.reset()
      return req.emit('error', new Error('failed to parse block2'))
    }
  }
  if (block2) {
    // accumulate payload
    req._totalPayload = Buffer.concat([req._totalPayload, packet.payload])

    if (block2.moreBlock2) {
      // increase message id for next request
      delete this._msgIdToReq[req._packet.messageId]
      req._packet.messageId = that._nextMessageId()
      this._msgIdToReq[req._packet.messageId] = req

      // next block2 request
      var block2Val = createBlock2({
        moreBlock2: false,
        num: block2.num+1,
        size: block2.size
      })
      if (!block2Val) {
        req.sender.reset()
        return req.emit('error', new Error('failed to create block2'))
      }
      req.setOption('Block2', block2Val)
      req._packet.payload = null;
      req.sender.send(generate(req._packet))

      return
    } else {
      // get full payload
      packet.payload = req._totalPayload
      // clear the payload incase of block2
      req._totalPayload = Buffer.alloc(0)
    }
  }

  if (req.response) {
    if (req.response.append) {
      // it is an observe request
      // and we are already streaming
      return req.response.append(packet)
    } else {
      // TODO There is a previous response but is not an ObserveStream !
      return
    }

<<<<<<< HEAD
  } else if (block2) {
    delete that._tkToReq[req._packet.token.readUInt32BE(0)]
  } else if (!req.url.observe && packet.token.length > 0) {
=======
  }
  else if (block2) {
    if (req._packet.token.length >= 4) {
      delete that._tkToReq[req._packet.token.readUInt32BE(0)]
    }
  }
  else if (!req.url.observe && packet.token.length >= 4 && !req.multicast) {
>>>>>>> 7a4b770f
    // it is not, so delete the token
    delete that._tkToReq[packet.token.readUInt32BE(0)]
  }

  if (req.url.observe && packet.code !== '4.04') {
    response = new ObserveStream(packet, rsinfo, outSocket)
    response.on('close', function() {
      if (packet.token.length >= 4) {
        delete that._tkToReq[packet.token.readUInt32BE(0)]
      }
      that._cleanUp()
    })
  } else {
    response = new IncomingMessage(packet, rsinfo, outSocket)
  }

  if (!req.multicast) {
    req.response = response
  }

  req.emit('response', response)
}

Agent.prototype._nextToken = function nextToken() {
  var buf = Buffer.alloc(4)

  if (++this._lastToken === maxToken)
    this._lastToken = 0

  buf.writeUInt32BE(this._lastToken, 0)

  return buf;
}

Agent.prototype._nextMessageId = function nextToken() {
  if (++this._lastMessageId === maxMessageId)
    this._lastMessageId = 1

  return this._lastMessageId
}

/**
 * Entry point for a new client-side request.
 * @param {*} url A String representing a CoAP URL, or an object with the appropriate parameters. 
 */
Agent.prototype.request = function request(url) {
  this._init()
  this._closing = false;

  var req
    , response
    , options = url.options || url.headers
    , option
    , that = this
    , multicastTimeout = url.multicastTimeout !== undefined ? parseInt(url.multicastTimeout) : 20000

  req = new OutgoingMessage({}, function(req, packet) {
    var buf

    if (url.confirmable !== false) {
      packet.confirmable = true
    }

    // multicast message should be forced non-confirmable
    if (url.multicast === true) {
      req.multicast = true
      packet.confirmable = false
    }

    if (!(packet.ack || packet.reset)) {
      packet.messageId = that._nextMessageId()
      packet.token = that._nextToken()
    }

    that._msgIdToReq[packet.messageId] = req
    that._tkToReq[that._lastToken] = req

    var block1Buff = getOption(packet.options, 'Block1')
    if(block1Buff) {
      // Setup for a segmented transmission
      req.segmentedSender = new SegmentedTransmission(block1Buff[0], req, packet)
      req.segmentedSender.sendNext()
    } else {
      try {
        buf = generate(packet)
      } catch(err) {
        req.sender.reset()
        return req.emit('error', err)
      }
      req.sender.send(buf, !packet.confirmable)
    }
  })

  req.sender = new RetrySend(this._sock, url.port, url.hostname || url.host, url.retrySend)

  req.url = url

  req.statusCode = url.method || 'GET'

  urlPropertyToPacketOption(url, req, 'pathname', 'Uri-Path', '/')
  urlPropertyToPacketOption(url, req, 'query', 'Uri-Query', '&')

  if (options) {
    for (option in options) {
      if (options.hasOwnProperty(option)) {
        req.setOption(option, options[option])
      }
    }
  }

  if (url.proxyUri) {
    req.setOption('Proxy-Uri', url.proxyUri)
  }

  req.sender.on('error', req.emit.bind(req, 'error'))

  req.sender.on('sending', function() {
    that._msgInFlight++
  })

  req.sender.on('timeout', function (err) {
    req.emit('timeout', err)
    that.abort(req)
  })

  req.sender.on('sent', function() {
    if (req.multicast) return;

    that._msgInFlight--
    if (that._closing && that._msgInFlight === 0) {
      that._doClose()
    }
  })

  // Start multicast monitoring timer in case of multicast request
  if (url.multicast === true) {
    req.multicastTimer = setTimeout(function() {
      if (req._packet.token && req._packet.token.length >= 4) {
        delete that._tkToReq[req._packet.token.readUInt32BE(0)]
      }
      that._msgInFlight--
      if (that._msgInFlight === 0) {
        that._doClose()
      }
    }, multicastTimeout)
  }

  if (url.observe)
    req.setOption('Observe', null)
  else
    req.on('response', this._cleanUp.bind(this))

  this._requests++

  req._totalPayload = Buffer.alloc(0)

  return req
}

Agent.prototype.abort = function (req) {
  req.sender.removeAllListeners()
  req.sender.reset()
  this._cleanUp()
  delete this._msgIdToReq[req._packet.messageId]
  if (req._packet.token && req._packet.token.length >= 4) {
    delete this._tkToReq[req._packet.token.readUInt32BE(0)]
  }
}

function urlPropertyToPacketOption(url, req, property, option, separator) {
  if (url[property])
    req.setOption(option, url[property].normalize('NFC').split(separator)
      .filter(function(part) { return part !== '' })
      .map(function(part) {
        var buf = Buffer.alloc(Buffer.byteLength(part))
        buf.write(part)
        return buf
      }))
}

module.exports = Agent<|MERGE_RESOLUTION|>--- conflicted
+++ resolved
@@ -27,9 +27,9 @@
   , pf              = require('./polyfill')
   , hasDNSbug       = true
   , SegmentedTransmission = require("./segmentation").SegmentedTransmission
-  , parseBlockOption = require("./block").parseBlockOption
-
-;(function () {
+  , parseBlockOption = require("./block").parseBlockOption;
+
+(function () {
   var major = parseInt(process.version.match(/^v([^.]+).*$/)[1])
 
   if (major >= 4) {
@@ -230,8 +230,9 @@
   }
 
   // Drop empty messages (ACKs), but process RST
-  if (packet.code == '0.00' && !packet.reset)
-    return
+  if (packet.code == '0.00' && !packet.reset) {
+    return
+  }
 
   var block2Buff = getOption(packet.options, 'Block2')
   var block2
@@ -287,11 +288,6 @@
       return
     }
 
-<<<<<<< HEAD
-  } else if (block2) {
-    delete that._tkToReq[req._packet.token.readUInt32BE(0)]
-  } else if (!req.url.observe && packet.token.length > 0) {
-=======
   }
   else if (block2) {
     if (req._packet.token.length >= 4) {
@@ -299,7 +295,6 @@
     }
   }
   else if (!req.url.observe && packet.token.length >= 4 && !req.multicast) {
->>>>>>> 7a4b770f
     // it is not, so delete the token
     delete that._tkToReq[packet.token.readUInt32BE(0)]
   }
